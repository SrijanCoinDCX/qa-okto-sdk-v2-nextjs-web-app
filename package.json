{
  "name": "okto-sdk-react-example",
  "version": "0.1.0",
  "private": true,
  "scripts": {
    "dev": "next dev",
    "build": "next build",
    "start": "next start",
    "lint": "next lint"
  },
  "dependencies": {
    "@heroicons/react": "^2.2.0",
<<<<<<< HEAD
    "@okto_web3/react-sdk": "^1.2.0-dev.1",
=======
    "@okto_web3/react-sdk": "^1.1.0-dev.4",
>>>>>>> 76c444b7
    "axios": "^1.7.2",
    "framer-motion": "^12.13.0",
    "lucide-react": "^0.483.0",
    "next": "14.2.10",
    "next-auth": "^4.24.7",
    "react": "^18",
    "react-color": "^2.19.3",
    "react-dom": "^18",
    "react-hot-toast": "^2.5.2",
    "uuid": "^11.1.0",
    "viem": "^2.30.5"
  },
  "devDependencies": {
    "@types/node": "^20",
    "@types/react": "^18",
    "@types/react-color": "^3.0.13",
    "@types/react-dom": "^18",
    "eslint": "^8",
    "eslint-config-next": "14.2.10",
    "postcss": "^8",
    "tailwindcss": "^3.4.1",
    "typescript": "^5"
  },
  "packageManager": "pnpm@10.4.1+sha512.c753b6c3ad7afa13af388fa6d808035a008e30ea9993f58c6663e2bc5ff21679aa834db094987129aa4d488b86df57f7b634981b2f827cdcacc698cc0cfb88af"
}<|MERGE_RESOLUTION|>--- conflicted
+++ resolved
@@ -10,11 +10,7 @@
   },
   "dependencies": {
     "@heroicons/react": "^2.2.0",
-<<<<<<< HEAD
     "@okto_web3/react-sdk": "^1.2.0-dev.1",
-=======
-    "@okto_web3/react-sdk": "^1.1.0-dev.4",
->>>>>>> 76c444b7
     "axios": "^1.7.2",
     "framer-motion": "^12.13.0",
     "lucide-react": "^0.483.0",
